--- conflicted
+++ resolved
@@ -21,15 +21,11 @@
 
 # Installation #
 
-<<<<<<< HEAD
 It is strongly recommended you refer to the
 [documentation](https://phac-nml.github.io/neptune/install/) for full 
 installation instructions. Neptune may be installed on any 64-bit Linux system:
 
 1. Ensure your version of Python is compatible (Python>=3.10): `
-=======
-It is strongly recommended you refer to the [documentation](https://phac-nml.github.io/neptune/install/) for full installation instructions. Neptune may be installed on any 64-bit Linux system using Bioconda, preferably with [Mamba](https://mamba.readthedocs.io/en/latest/installation/mamba-installation.html) or with the Mamba resolver under Conda:
->>>>>>> 840040bf
 
  1. Install [Bioconda](https://bioconda.github.io/)
  2. Create an environment for Neptune and install within it: `mamba create -n neptune bioconda::neptune -c conda-forge`
