--- conflicted
+++ resolved
@@ -66,12 +66,10 @@
 
 # ARGUMENT NAMES
 OUTPUT = "output"
-<<<<<<< HEAD
 DRMAA = "drmaa"
-=======
 VERSION = "version"
+
 PARALLELIZATION = "parallelization"
->>>>>>> ce362d26
 DEFAULT_SPECIFICATION = "defaultSpecification"
 COUNT_SPECIFICATION = "countSpecification"
 AGGREGATE_SPECIFICATION = "aggregateSpecification"
@@ -84,11 +82,9 @@
 LONG = "--"
 
 OUTPUT_LONG = LONG + OUTPUT
-<<<<<<< HEAD
 DRMAA_LONG = LONG + DRMAA
-=======
 VERSION_LONG = LONG + VERSION
->>>>>>> ce362d26
+
 DEFAULT_SPECIFICATION_LONG = LONG + DEFAULT_SPECIFICATION
 COUNT_SPECIFICATION_LONG = LONG + COUNT_SPECIFICATION
 AGGREGATE_SPECIFICATION_LONG = LONG + AGGREGATE_SPECIFICATION
